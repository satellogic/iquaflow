import os
import random
import shutil
import tempfile

import mlflow
import numpy as np

from iquaflow.datasets import DSModifier, DSWrapper
from iquaflow.datasets.modifier_rer import BlurImage
from iquaflow.experiments import ExperimentInfo, ExperimentSetup
from iquaflow.experiments.task_execution import PythonScriptTaskExecution
from iquaflow.metrics import BBDetectionMetrics, RERMetric, SNRMetric
from iquaflow.metrics.rer_metric import MTF, RERfunctions

results_1 = [
    1.0,
    1.0,
    1.0,
    1.0,
    1.0,
    1.0,
    0.7012303556658395,
    0.9950372208436726,
    1.0,
    1.0,
    1.0,
    1.0,
]

results_2 = [0.010293033090993803, 0.17317447893884003, 0.08905812427554621]

current_path = os.path.dirname(os.path.realpath(__file__))
ml_models_path = os.path.join(current_path, "test_ml_models")
python_ml_script_path = os.path.join(ml_models_path, "train.py")
mlruns_path = mlflow.get_tracking_uri().replace("file://", "")

base_ds = os.path.join(current_path, "test_datasets")
data_path = os.path.join(base_ds, "ds_coco_dataset")

experiment_name = "test"


def remove_mlruns() -> None:
    if os.path.exists(mlruns_path) and os.path.isdir(mlruns_path):
        shutil.rmtree(mlruns_path)
    os.mkdir(mlruns_path)
    trash_path = os.path.join(mlruns_path, ".trash")
    if os.path.exists(trash_path) and os.path.isdir(trash_path):
        shutil.rmtree(trash_path)
    os.mkdir(trash_path)


class TestExperimentInfo:
    def test_experiment_info_class(self):
        remove_mlruns()
        ds_wrapper = DSWrapper(data_path=data_path)
        ds_modifiers_list = [DSModifier(), DSModifier(DSModifier())]
        task = PythonScriptTaskExecution(model_script_path=python_ml_script_path)
        experiment = ExperimentSetup(
            experiment_name=experiment_name,
            task_instance=task,
            ref_dsw_train=ds_wrapper,
            ds_modifiers_list=ds_modifiers_list,
        )
        experiment.execute()
        experiment_info = ExperimentInfo(experiment_name)
        # metrics
        metric_1 = BBDetectionMetrics()
        metric_2 = RERMetric(experiment_info, win=1024, ext="jpg")
        # apply metrics
        experiment_info.apply_metric_per_run(metric_1, str(ds_wrapper.json_annotations))
        experiment_info.apply_metric_per_run(metric_2, str(ds_wrapper.json_annotations))
        #
        run_name = "ds_coco_dataset#base_modifier#base_modifier"
        run = experiment_info.runs[run_name]
        # assert metric results
        for metric_name, val in zip(metric_1.metric_names, results_1):
            assert (
                run["metrics_dict"][metric_name] == val
            ), f"Unexpected result for {metric_name}"
        for metric_name in metric_2.metric_names:
            assert (
                0.0 < run["metrics_dict"][metric_name] < 3.0
            ), f"Unexpected result for {metric_name}"
        remove_mlruns()


rer_buffer = 0.05
image_val = 100
image_size = 40
kernel_size = 15
image_edge = (np.ones((image_size, image_size)) * image_val).astype(np.uint8)
image_edge[:, : np.int(image_size / 2)] = np.int(image_val / 2)
desired_rer = random.uniform(0.3, 0.5)


class TestRER:
    """Applies a known, random amount of blur, then checks that
    resulting RER value is close to expected value.

    Does not test robustness in accounting for image content.
    """

    def rer_is_reasonable(self, rer_value: np.float) -> Any:
        # return desired_rer - rer_buffer < rer_value < desired_rer + rer_buffer
        return "float" in type(rer_value).__name__ or rer_value is None

<<<<<<< HEAD
    def test_experiment_info_class(self):
        rot_angle = random.randint(1, 10)
        # trim array to remove edge effects
        trim_len = np.int((np.sqrt(2) * image_size - image_size) / 2)
        rotated_image = rotate(image_edge, angle=rot_angle)[
            trim_len:-trim_len, trim_len:-trim_len
        ]
        mtf = MTF()
        rer_funcs = RERfunctions(sr_edge_factor=4)

        list_of_images = [rotated_image]
        original_rer = rer_funcs.rer(mtf, list_of_images)

        blur = BlurImage(kernel_size=kernel_size)
        blurred_image = blur.apply_blur_to_image(
            np.stack([rotated_image for _ in range(3)], axis=2),
            image_RER=original_rer,
            desired_RER=desired_rer,
        )
        # trim array to remove edge effects
        trim_len = np.int(kernel_size / 2)
        list_of_images = [blurred_image[trim_len:-trim_len, trim_len:-trim_len, 0]]
        rer_value = rer_funcs.rer(mtf, list_of_images)

        assert self.rer_is_reasonable(
            rer_value
        ), f"RER is not reasonable, expected {desired_rer} but got {rer_value}"
=======
        expected_results_in_coco_ds = {
            "RER_X": 0.55,
            "RER_Y": 0.55,
            "RER_other": 0.56,
            "FWHM_X": 1.58,
            "FWHM_Y": 1.58,
            "FWHM_other": 1.57,
            "MTF_NYQ_X": 0.181,
            "MTF_NYQ_Y": 0.177,
            "MTF_NYQ_other": 0.192,
            "MTF_halfNYQ_X": 0.53,
            "MTF_halfNYQ_Y": 0.53,
            "MTF_halfNYQ_other": 0.55,
        }

        expected_results_in_coco_ds_after_blur = {
            "RER_X": 0.354,
            "RER_Y": 0.351,
            "RER_other": 0.348,
            "FWHM_X": 2.46,
            "FWHM_Y": 2.49,
            "FWHM_other": 2.52,
            "MTF_NYQ_X": 0.022,
            "MTF_NYQ_Y": 0.023,
            "MTF_NYQ_other": 0.022,
            "MTF_halfNYQ_X": 0.24,
            "MTF_halfNYQ_Y": 0.23,
            "MTF_halfNYQ_other": 0.23,
        }

        with tempfile.TemporaryDirectory() as tmp_dir:
            new_data_path = os.path.join(tmp_dir, "ds")
            shutil.copytree(data_path, new_data_path)

            ds_wrapper = DSWrapper(data_path=new_data_path)
            ds_modifiers_list = [
                DSModifier(),
                DSModifier_rer(params={"initial_rer": 0.55, "rer": 0.3}),
            ]
            task = PythonScriptTaskExecution(model_script_path=python_ml_script_path)
            experiment = ExperimentSetup(
                experiment_name="metric_test",
                task_instance=task,
                ref_dsw_train=ds_wrapper,
                ds_modifiers_list=ds_modifiers_list,
            )
            experiment.execute()
            experiment_info = ExperimentInfo("metric_test")
            np.random.seed(42)
            metric_sharpness = SharpnessMetric(
                experiment_info,
                ext="jpg",
                metrics=["RER", "FWHM", "MTF"],
                parallel=True,
            )

            assert (
                metric_sharpness.ext == "jpg"
            ), f"Unexpected ext for metric snr. It was set to jpg and it is {metric_sharpness.ext}"

            assert all(
                [
                    n in metric_sharpness.metric_names
                    for n in list(expected_results_in_coco_ds.keys())
                ]
            ), f"Unexpected metric_sharpness.metric_names: {metric_sharpness.metric_names}"
            assert hasattr(
                metric_sharpness, "apply"
            ), 'Missing method "apply" required in IQF-Metric'
            experiment_info.apply_metric_per_run(
                metric_sharpness, str(ds_wrapper.json_annotations)
            )
            run_name = "ds#base_modifier"
            myrun = experiment_info.runs[run_name]
            for key in expected_results_in_coco_ds:
                assert key in metric_sharpness.metric_names, f"Missing name {key}"
                assert (
                    key in myrun["metrics_dict"]
                ), f"Missing metric {key} in the results"
                assert (
                    abs(expected_results_in_coco_ds[key] - myrun["metrics_dict"][key])
                    / expected_results_in_coco_ds[key]
                    < 0.15
                ), f"Unexpected result for  {key} ({myrun['metrics_dict'][key]})"

            run_name = "ds#rer0.3_modifier"
            myrun = experiment_info.runs[run_name]

            for key in expected_results_in_coco_ds_after_blur:
                assert key in metric_sharpness.metric_names, f"Missing name {key}"
                assert (
                    key in myrun["metrics_dict"]
                ), f"Missing metric {key} in the results"
                assert (
                    abs(
                        expected_results_in_coco_ds_after_blur[key]
                        - myrun["metrics_dict"][key]
                    )
                    / expected_results_in_coco_ds_after_blur[key]
                    < 0.15
                ), f"Unexpected result for  {key} ({myrun['metrics_dict'][key]})"
>>>>>>> 5e36a9db


class TestSNR:
    """
    Test Signal to Noise ratio metric
    """

    def test_snr_metric_hb_option(self):

        expected_results_in_coco_ds = {
            "snr_mean": 35.55032353607093,
            "snr_median": 28.91166092794036,
            "snr_std": 21.353973062148025,
        }

        with tempfile.TemporaryDirectory() as tmp_dir:

            new_data_path = os.path.join(tmp_dir, "ds")
            shutil.copytree(data_path, new_data_path)

            ds_wrapper = DSWrapper(data_path=new_data_path)
            ds_modifiers_list = [DSModifier()]
            task = PythonScriptTaskExecution(model_script_path=python_ml_script_path)
            experiment = ExperimentSetup(
                experiment_name="metric_test",
                task_instance=task,
                ref_dsw_train=ds_wrapper,
                ds_modifiers_list=ds_modifiers_list,
            )
            experiment.execute()
            experiment_info = ExperimentInfo("metric_test")
            metric_snr = SNRMetric(experiment_info, ext="jpg")
            assert (
                metric_snr.ext == "jpg"
            ), f"Unexpected ext for metric snr. It was set to jpg and it is {metric_snr.ext}"
            assert all(
                [
                    n in metric_snr.metric_names
                    for n in ["snr_median", "snr_mean", "snr_std"]
                ]
            ), "Unexpected metric_snr.metric_names"
            assert hasattr(
                metric_snr, "apply"
            ), 'Missing method "apply" required in IQF-Metric'
            experiment_info.apply_metric_per_run(
                metric_snr, str(ds_wrapper.json_annotations)
            )
            run_name = "ds#base_modifier"
            myrun = experiment_info.runs[run_name]
            for key in expected_results_in_coco_ds:
                assert key in metric_snr.metric_names, f"Missing name {key}"
                assert (
                    key in myrun["metrics_dict"]
                ), f"Missing metric {key} in the results"
                assert (
                    expected_results_in_coco_ds[key] == myrun["metrics_dict"][key]
                ), f"Unexpected result for SNR {key}"

    def test_snr_metric_ha_option(self):

        expected_results_in_coco_ds = {
            "snr_median": 32.34672691093317,
            "snr_mean": 32.24198884869302,
            "snr_std": 16.574449958484983,
        }

        with tempfile.TemporaryDirectory() as tmp_dir:

            new_data_path = os.path.join(tmp_dir, "ds")
            shutil.copytree(data_path, new_data_path)

            ds_wrapper = DSWrapper(data_path=new_data_path)
            ds_modifiers_list = [DSModifier()]
            task = PythonScriptTaskExecution(model_script_path=python_ml_script_path)
            experiment = ExperimentSetup(
                experiment_name="metric_test",
                task_instance=task,
                ref_dsw_train=ds_wrapper,
                ds_modifiers_list=ds_modifiers_list,
            )
            experiment.execute()
            experiment_info = ExperimentInfo("metric_test")
            metric_snr = SNRMetric(
                experiment_info,
                ext="jpg",
                method="HA",
                params={"patch_size": 4, "lbp_threshold": 0.6},
            )
            assert (
                metric_snr.ext == "jpg"
            ), f"Unexpected ext for metric snr. It was set to jpg and it is {metric_snr.ext}"
            assert all(
                [
                    n in metric_snr.metric_names
                    for n in ["snr_median", "snr_mean", "snr_std"]
                ]
            ), "Unexpected metric_snr.metric_names"
            assert hasattr(
                metric_snr, "apply"
            ), 'Missing method "apply" required in IQF-Metric'
            experiment_info.apply_metric_per_run(
                metric_snr, str(ds_wrapper.json_annotations)
            )
            run_name = "ds#base_modifier"
            myrun = experiment_info.runs[run_name]
            for key in expected_results_in_coco_ds:
                assert key in metric_snr.metric_names, f"Missing name {key}"
                assert (
                    key in myrun["metrics_dict"]
                ), f"Missing metric {key} in the results"
                assert (
                    expected_results_in_coco_ds[key] == myrun["metrics_dict"][key]
                ), f"Unexpected result for SNR {key}"<|MERGE_RESOLUTION|>--- conflicted
+++ resolved
@@ -95,46 +95,14 @@
 desired_rer = random.uniform(0.3, 0.5)
 
 
-class TestRER:
+class TestSharpness:
     """Applies a known, random amount of blur, then checks that
     resulting RER value is close to expected value.
-
     Does not test robustness in accounting for image content.
     """
 
-    def rer_is_reasonable(self, rer_value: np.float) -> Any:
-        # return desired_rer - rer_buffer < rer_value < desired_rer + rer_buffer
-        return "float" in type(rer_value).__name__ or rer_value is None
-
-<<<<<<< HEAD
-    def test_experiment_info_class(self):
-        rot_angle = random.randint(1, 10)
-        # trim array to remove edge effects
-        trim_len = np.int((np.sqrt(2) * image_size - image_size) / 2)
-        rotated_image = rotate(image_edge, angle=rot_angle)[
-            trim_len:-trim_len, trim_len:-trim_len
-        ]
-        mtf = MTF()
-        rer_funcs = RERfunctions(sr_edge_factor=4)
-
-        list_of_images = [rotated_image]
-        original_rer = rer_funcs.rer(mtf, list_of_images)
-
-        blur = BlurImage(kernel_size=kernel_size)
-        blurred_image = blur.apply_blur_to_image(
-            np.stack([rotated_image for _ in range(3)], axis=2),
-            image_RER=original_rer,
-            desired_RER=desired_rer,
-        )
-        # trim array to remove edge effects
-        trim_len = np.int(kernel_size / 2)
-        list_of_images = [blurred_image[trim_len:-trim_len, trim_len:-trim_len, 0]]
-        rer_value = rer_funcs.rer(mtf, list_of_images)
-
-        assert self.rer_is_reasonable(
-            rer_value
-        ), f"RER is not reasonable, expected {desired_rer} but got {rer_value}"
-=======
+    def test_sharpness_blurred_image(self):
+
         expected_results_in_coco_ds = {
             "RER_X": 0.55,
             "RER_Y": 0.55,
@@ -236,7 +204,6 @@
                     / expected_results_in_coco_ds_after_blur[key]
                     < 0.15
                 ), f"Unexpected result for  {key} ({myrun['metrics_dict'][key]})"
->>>>>>> 5e36a9db
 
 
 class TestSNR:
